--- conflicted
+++ resolved
@@ -1319,52 +1319,34 @@
         # get time series as array
         t, x = self.get(**kwargs)
 
-        # find global maxima, estimate weibull and gumbel parameters
-        maxima = find_maxima(x)
-
-<<<<<<< HEAD
-        wloc = wscale = wshape = gloc = gscale = tz = None
-        if maxima is not None:
-            try:
-                tz = 1. / average_frequency(t, x)
-            except IndexError:
-                # too few maxima, tz may not calculated (keep it as None)
-                pass
-            try:
-                wloc, wscale, wshape = pwm(maxima)
-                nmax = maxima.size
-                n = round(statsdur / (t[-1] - t[0]) * nmax)
-                gloc, gscale = weibull2gumbel(wloc, wscale, wshape, n)
-            except ZeroDivisionError:
-                # Weibull fit failed -> let parameters stay None
-                # todo: if weibull2gumbel fails, is it handled by current try-except statement?
-                pass
-=======
         try:
             tz = 1. / average_frequency(t, x)
-        except Exception as e:
-            tz = None
-
-        try:
+        except IndexError:
+            # too few maxima, tz may not calculated (keep it as None)
+            tz = np.nan
+
+        # find global maxima
+        maxima = find_maxima(x)
+        if np.size(maxima) <= 1:
+            wloc, wscale, wshape, gloc, gscale = np.nan
+        else:
             wloc, wscale, wshape = pwm(maxima)
-        except Exception as e:
-            wloc, wscale, wshape = None
-
-        try:
             n = round(statsdur / (t[-1] - t[0]) * np.size(maxima))
-            gloc, gscale = weibull2gumbel(wloc, wscale, wshape, n)
-        except Exception as e:
-            gloc, gscale = None
-
-        try:
-            g = Gumbel(loc=gloc, scale=gscale)
-            values = g.invcdf(p=quantiles)
-        except AssertionError:
-            # return none for invalid distribution parameters
-            pvalues = dict()
-        else:
-            pvalues = {"p_%.2f" % (100 * q): v for q, v in zip(quantiles, values)}
->>>>>>> 722ea4f5
+            try:
+                gloc, gscale = weibull2gumbel(wloc, wscale, wshape, n)
+            except (AssertionError, ZeroDivisionError) as e:
+                # invalid distribution parameters or bad combinations
+                gloc, gscale = np.nan
+
+            try:
+                g = Gumbel(loc=gloc, scale=gscale)
+            except AssertionError as e:
+                # invalid distribution parameters
+                values = np.nan * np.ones(np.shape(quantiles))
+            else:
+                values = g.invcdf(p=quantiles)
+            finally:
+                pvalues = {f"p_{100 * q:.2f}": v for q, v in zip(quantiles, values)}
 
         # establish output dictionary
         d = OrderedDict(
@@ -1374,26 +1356,6 @@
             wloc=wloc, wscale=wscale, wshape=wshape, gloc=gloc, gscale=gscale,
             **pvalues
         )
-<<<<<<< HEAD
-
-        # if requested, estimate extreme values
-        if quantiles is not None:
-            if gloc is None:
-                # quantiles may not be calculated -> set to None
-                values = np.array([None] * len(quantiles))
-            else:
-                g = Gumbel(loc=gloc, scale=gscale)
-                try:
-                    values = g.invcdf(p=quantiles)
-                except AssertionError:
-                    # return none for invalid combinations of distribution parameters
-                    values = np.array([None] * len(quantiles))
-
-            for q, v in zip(quantiles, values):
-                d["p_%.2f" % (100 * q)] = v
-
-=======
->>>>>>> 722ea4f5
         return d
 
     def std(self, **kwargs):
